import torch
import torch.nn as nn

class MLP(nn.Module):
    def __init__(self, in_feat, hid_feat=None, out_feat=None,
                 dropout=0.):
        super().__init__()
        if not hid_feat:
            hid_feat = in_feat
        if not out_feat:
            out_feat = in_feat
        self.fc1 = nn.Linear(in_feat, hid_feat)
        self.act = nn.GELU()
        self.fc2 = nn.Linear(hid_feat, out_feat)
        self.droprateout = nn.Dropout(dropout)

    def forward(self, x):
        x = self.fc1(x)
        x = self.act(x)
        x = self.fc2(x)
        return self.droprateout(x)


class Attention(nn.Module):
    def __init__(self, dim, heads=4, attention_dropout=0., proj_dropout=0.):
        super().__init__()
        self.heads = heads
        self.scale = 1./dim**0.5

        self.qkv = nn.Linear(dim, dim*3, bias=False)
        self.attention_dropout = nn.Dropout(attention_dropout)
        self.out = nn.Sequential(
            nn.Linear(dim, dim),
            nn.Dropout(proj_dropout)
        )

    def forward(self, x):
        b, n, c = x.shape
        qkv = self.qkv(x).reshape(b, n, 3, self.heads, c//self.heads)
        q, k, v = qkv.permute(2, 0, 3, 1, 4)

        dot = (q @ k.transpose(-2, -1)) * self.scale
        attn = dot.softmax(dim=-1)
        attn = self.attention_dropout(attn)

        x = (attn @ v).transpose(1, 2).reshape(b, n, c)
        x = self.out(x)
        return x

class ImgPatches(nn.Module):
    def __init__(self, input_channel=3, dim=768, patch_size=4):
        super().__init__()
        self.patch_embed = nn.Conv2d(input_channel, dim,
                                     kernel_size=patch_size, stride=patch_size)

    def forward(self, img):
        patches = self.patch_embed(img).flatten(2).transpose(1, 2)
        return patches

# TODO: ADD Downsampling function

def UpSampling(x, H, W):
        B, N, C = x.size()
        assert N == H*W
        x = x.permute(0, 2, 1)
        x = x.view(-1, C, H, W)
        x = nn.PixelShuffle(2)(x)
        B, C, H, W = x.size()
        x = x.view(-1, C, H*W)
        x = x.permute(0,2,1)
        return x, H, W

class PatchMerging(nn.Module):
    r""" Patch Merging Layer.
    Args:
        input_resolution (tuple[int]): Resolution of input feature.
        dim (int): Number of input channels.
        norm_layer (nn.Module, optional): Normalization layer.  Default: nn.LayerNorm
    """

    def __init__(self, dim, H, W, norm_layer=nn.LayerNorm):
        super().__init__()
        self.H = H
        self.W = W
        self.dim = dim
        self.norm = norm_layer(2 * dim)
    def forward(self, x):
        """
        x: B, H*W, C
        """
        H = self.H
        W = self.W
        B, L, C = x.shape
        assert L == H * W, "input feature has wrong size"
        assert H % 2 == 0 and W % 2 == 0, f"x size ({H}*{W}) are not even."

        x = x.view(B, H, W, C)

        x0 = x[:, 0::2, 0::2, :]  # B H/2 W/2 C
        x1 = x[:, 1::2, 0::2, :]  # B H/2 W/2 C
        x2 = x[:, 0::2, 1::2, :]  # B H/2 W/2 C
        x3 = x[:, 1::2, 1::2, :]  # B H/2 W/2 C
        x = torch.cat([x0, x1, x2, x3], -1)  # B H/2 W/2 4*C
        x = x.view(B, -1, 4 * C)  # B H/2*W/2 4*C
        x = self.norm(x)

        return x

class Encoder_Block(nn.Module):
    def __init__(self, dim, heads, mlp_ratio=4, drop_rate=0.):
        super().__init__()
        self.ln1 = nn.LayerNorm(dim)
        self.attn = Attention(dim, heads, drop_rate, drop_rate)
        self.ln2 = nn.LayerNorm(dim)
        self.mlp = MLP(dim, dim*mlp_ratio, dropout=drop_rate)

    def forward(self, x):
        x1 = self.ln1(x)
        x = x + self.attn(x1)
        x2 = self.ln2(x)
        x = x + self.mlp(x2)
        return x


class TransformerEncoder(nn.Module):
    def __init__(self, depth, dim, heads, mlp_ratio=4, drop_rate=0.):
        super().__init__()
        self.Encoder_Blocks = nn.ModuleList([
            Encoder_Block(dim, heads, mlp_ratio, drop_rate)
            for i in range(depth)])

    def forward(self, x):
        for Encoder_Block in self.Encoder_Blocks:
            x = Encoder_Block(x)
        return x

class Generator(nn.Module):
    """docstring for Generator"""
    def __init__(self, noise_dim=1024, depth1=5, depth2=4, depth3=2, initial_size=8, dim=384, heads=4, mlp_ratio=4, drop_rate=0., input_channel=3,patch_size=4,image_size=32,depth=7,num_classes=1):#,device=device):
        super(Generator, self).__init__()

        #self.device = device
        self.initial_size = initial_size
        self.dim = dim
        self.depth1 = depth1
        self.depth2 = depth2
        self.depth3 = depth3
        self.heads = heads
        self.mlp_ratio = mlp_ratio
        self.droprate_rate =drop_rate

        self.mlp = nn.Linear(noise_dim, (self.initial_size ** 2) * self.dim)

        self.positional_embedding_1 = nn.Parameter(torch.zeros(1, (8**2), 384))
        self.positional_embedding_2 = nn.Parameter(torch.zeros(1, (8*2)**2, 384//4))
        self.positional_embedding_3 = nn.Parameter(torch.zeros(1, (8*4)**2, 384//16))

        self.positional_embedding_4 = nn.Parameter(torch.zeros(1, (8//2)**2, 384*4))
        self.positional_embedding_5 = nn.Parameter(torch.zeros(1, (8//4)**2, 384))
        print("Position",self.positional_embedding_1.shape)

        self.TransformerEncoder_encoder1 = TransformerEncoder(depth=self.depth1, dim=self.dim,heads=self.heads, mlp_ratio=self.mlp_ratio, drop_rate=self.droprate_rate)
        self.TransformerEncoder_encoder2 = TransformerEncoder(depth=self.depth2, dim=self.dim//4, heads=self.heads, mlp_ratio=self.mlp_ratio, drop_rate=self.droprate_rate)
        self.TransformerEncoder_encoder3 = TransformerEncoder(depth=self.depth3, dim=self.dim//16, heads=self.heads, mlp_ratio=self.mlp_ratio, drop_rate=self.droprate_rate)

        self.PatchMerging3 = PatchMerging(dim//8, 2, 2)
        self.PatchMerging2 = PatchMerging(dim//2, 4, 4)
        self.PatchMerging1 = PatchMerging(dim*2, 8, 8)

        self.downsampling_1 = nn.Linear(self.dim*4,self.dim//4)
        self.downsampling_2 = nn.Linear(self.dim,self.dim//16)


        self.linear = nn.Sequential(nn.Conv2d(self.dim//16, 3, 1, 1, 0))
        
        if image_size % patch_size != 0:
            raise ValueError('Image size must be divisible by patch size.')
        num_patches = (image_size//patch_size) ** 2
        self.patch_size = patch_size
        self.depth = depth

        self.class_embedding = nn.Parameter(torch.zeros(1, 1, dim))
        self.patches = ImgPatches(input_channel, dim, self.patch_size)
        self.droprate = nn.Dropout(p=drop_rate)
        self.norm = nn.LayerNorm(dim//4)
  
        # self.out = nn.Linear(dim, num_classes)
        self.apply(self._init_weights)

    def _init_weights(self, m):
        if isinstance(m, nn.Linear):
            nn.init.trunc_normal_(m.weight, std=.02)
            if isinstance(m, nn.Linear) and m.bias is not None:
                nn.init.constant_(m.bias, 0)
        elif isinstance(m, nn.LayerNorm):
            nn.init.constant_(m.bias, 0)
            nn.init.constant_(m.weight, 1.0)

    def forward(self, noise):

        x = self.mlp(noise).view(-1, self.initial_size ** 2, self.dim)

        x = x + self.positional_embedding_1
        H, W = self.initial_size, self.initial_size
        x = self.TransformerEncoder_encoder1(x)

        x,H,W = UpSampling(x,H,W)
        x = x + self.positional_embedding_2
        x = self.TransformerEncoder_encoder2(x)

        x,H,W = UpSampling(x,H,W)
        x = x + self.positional_embedding_3


        x = self.TransformerEncoder_encoder3(x)
        x = self.linear(x.permute(0, 2, 1).view(-1, self.dim//16, H, W))

        return x

    def forward_d(self, x):
        b = x.shape[0]
        x = self.patches(x)
        x += self.positional_embedding_1
        x = self.droprate(x)
        x = self.TransformerEncoder_encoder1(x)
        x = self.PatchMerging1(x)
        
        x += self.positional_embedding_4
        x = self.droprate(x)
        x = self.downsampling_1(x)

        x = self.TransformerEncoder_encoder2(x)
        x = self.PatchMerging2(x)
        x += self.positional_embedding_5
        x = self.droprate(x)
        x = self.downsampling_2(x)
        x = self.TransformerEncoder_encoder3(x)

        x = self.PatchMerging3(x)
        x = x.view(b, -1)
        x = self.norm(x)
        x = x.mean(dim=-1)
        return x

    def get_parameter_list(self):
        return [self.TransformerEncoder_encoder1, self.TransformerEncoder_encoder2, self.TransformerEncoder_encoder3],\
            [self.positional_embedding_1, self.positional_embedding_2, self.positional_embedding_3]


# TODO: Modify D to share parameters with G
<<<<<<< HEAD
class Discriminator(nn.Module):
    def __init__(self, image_size=32, patch_size=4, input_channel=3, num_classes=1,
                 dim=24, depth=7, heads=4, mlp_ratio=4,
                 drop_rate=0., transformer_blocks=[], positional_embeddings=[]):
        super().__init__()
        if image_size % patch_size != 0:
            raise ValueError('Image size must be divisible by patch size.')
        num_patches = (image_size//patch_size) ** 2
        self.patch_size = patch_size
        self.depth = depth
        # Image patches and embedding layer
        self.patches = ImgPatches(input_channel, dim, self.patch_size)

        # Embedding for patch position and class
        self.positional_embedding_1, self.positional_embedding_2, self.positional_embedding_3 = positional_embeddings
        self.TransformerEncoder_encoder1, self.TransformerEncoder_encoder2, self.TransformerEncoder_encoder3 = transformer_blocks
        self.PatchMerging1 = PatchMerging(dim, 32, 32)
        self.PatchMerging2 = PatchMerging(dim*4, 16, 16)
        self.PatchMerging3 = PatchMerging(dim*16, 8, 8)
        self.positional_embedding = nn.Parameter(torch.zeros(1, num_patches+1, dim))
        self.class_embedding = nn.Parameter(torch.zeros(1, 1, dim))
        nn.init.trunc_normal_(self.positional_embedding, std=0.2)
        nn.init.trunc_normal_(self.class_embedding, std=0.2)

        self.droprate = nn.Dropout(p=drop_rate)
        self.TransfomerEncoder = TransformerEncoder(depth, dim, heads,
                                      mlp_ratio, drop_rate)
        self.norm = nn.LayerNorm(dim)
        self.out = nn.Linear(dim, num_classes)
        self.apply(self._init_weights)

    def _init_weights(self, m):
        if isinstance(m, nn.Linear):
            nn.init.trunc_normal_(m.weight, std=.02)
            if isinstance(m, nn.Linear) and m.bias is not None:
                nn.init.constant_(m.bias, 0)
        elif isinstance(m, nn.LayerNorm):
            nn.init.constant_(m.bias, 0)
            nn.init.constant_(m.weight, 1.0)

    def forward(self, x):
        b = x.shape[0]
        # cls_token = self.class_embedding.expand(b, -1, -1)

        x = self.patches(x)
        # x = torch.cat((cls_token, x), dim=1)
        x += self.positional_embedding1
        x = self.droprate(x)
        x = self.TransfomerEncoder1(x)
        x = self.PatchMerging1(x)
        x += self.positional_embedding2
        x = self.droprate(x)
        x = self.TransfomerEncoder2(x)
        x = self.PatchMerging2(x)
        x += self.positional_embedding_3
        x = self.droprate(x)
        x = self.TransfomerEncoder3(x)
        x = self.PatchMerging3(x)
        x = x.view(b, -1)
        x = self.norm(x)
        x = self.out(x.mean(dim=1))
        return x
=======
# class Discriminator(nn.Module):
#     def __init__(self, image_size=32, patch_size=4, input_channel=3, num_classes=1,
#                  dim=24, depth=7, heads=4, mlp_ratio=4,
#                  drop_rate=0., transformer_blocks=[], positional_embeddings=[]):
#         super().__init__()
#         if image_size % patch_size != 0:
#             raise ValueError('Image size must be divisible by patch size.')
#         num_patches = (image_size//patch_size) ** 2
#         self.patch_size = patch_size
#         self.depth = depth
#         # Image patches and embedding layer
#         self.patches = ImgPatches(input_channel, dim, self.patch_size)

#         # Embedding for patch position and class
#         self.positional_embedding_1, self.positional_embedding_2, self.positional_embedding_3 = positional_embeddings
#         self.TransformerEncoder_encoder1, self.TransformerEncoder_encoder2, self.TransformerEncoder_encoder3 = transformer_blocks
#         self.PatchMerging1 = PatchMerging(dim, 32, 32)
#         self.PatchMerging2 = PatchMerging(dim*4, 16, 16)
#         self.PatchMerging3 = PatchMerging(dim*16, 8, 8)
#         self.positional_embedding = nn.Parameter(torch.zeros(1, num_patches+1, dim))
#         self.class_embedding = nn.Parameter(torch.zeros(1, 1, dim))
#         nn.init.trunc_normal_(self.positional_embedding, std=0.2)
#         nn.init.trunc_normal_(self.class_embedding, std=0.2)

#         self.droprate = nn.Dropout(p=drop_rate)
#         self.TransfomerEncoder = TransformerEncoder(depth, dim, heads,
#                                       mlp_ratio, drop_rate)
#         self.norm = nn.LayerNorm(dim)
#         self.out = nn.Linear(dim, num_classes)
#         self.apply(self._init_weights)

#     def _init_weights(self, m):
#         if isinstance(m, nn.Linear):
#             nn.init.trunc_normal_(m.weight, std=.02)
#             if isinstance(m, nn.Linear) and m.bias is not None:
#                 nn.init.constant_(m.bias, 0)
#         elif isinstance(m, nn.LayerNorm):
#             nn.init.constant_(m.bias, 0)
#             nn.init.constant_(m.weight, 1.0)

#     def forward(self, x):
#         b = x.shape[0]

#         x = self.patches(x)
#         x += self.positional_embedding1
#         x = self.droprate(x)
#         x = self.TransfomerEncoder1(x)
#         x = self.PatchMerging1(x)
#         x += self.positional_embedding2
#         x = self.droprate(x)
#         x = self.TransfomerEncoder2(x)
#         x = self.PatchMerging2(x)
#         x += self.positional_embedding_3
#         x = self.droprate(x)
#         x = self.TransfomerEncoder3(x)
#         x = self.PatchMerging3(x)
#         x = x.view(b, -1)
#         x = self.norm(x)
#         x = self.out(x.mean(dim=-1))
#         return x
>>>>>>> fa5b80f9
<|MERGE_RESOLUTION|>--- conflicted
+++ resolved
@@ -248,70 +248,6 @@
 
 
 # TODO: Modify D to share parameters with G
-<<<<<<< HEAD
-class Discriminator(nn.Module):
-    def __init__(self, image_size=32, patch_size=4, input_channel=3, num_classes=1,
-                 dim=24, depth=7, heads=4, mlp_ratio=4,
-                 drop_rate=0., transformer_blocks=[], positional_embeddings=[]):
-        super().__init__()
-        if image_size % patch_size != 0:
-            raise ValueError('Image size must be divisible by patch size.')
-        num_patches = (image_size//patch_size) ** 2
-        self.patch_size = patch_size
-        self.depth = depth
-        # Image patches and embedding layer
-        self.patches = ImgPatches(input_channel, dim, self.patch_size)
-
-        # Embedding for patch position and class
-        self.positional_embedding_1, self.positional_embedding_2, self.positional_embedding_3 = positional_embeddings
-        self.TransformerEncoder_encoder1, self.TransformerEncoder_encoder2, self.TransformerEncoder_encoder3 = transformer_blocks
-        self.PatchMerging1 = PatchMerging(dim, 32, 32)
-        self.PatchMerging2 = PatchMerging(dim*4, 16, 16)
-        self.PatchMerging3 = PatchMerging(dim*16, 8, 8)
-        self.positional_embedding = nn.Parameter(torch.zeros(1, num_patches+1, dim))
-        self.class_embedding = nn.Parameter(torch.zeros(1, 1, dim))
-        nn.init.trunc_normal_(self.positional_embedding, std=0.2)
-        nn.init.trunc_normal_(self.class_embedding, std=0.2)
-
-        self.droprate = nn.Dropout(p=drop_rate)
-        self.TransfomerEncoder = TransformerEncoder(depth, dim, heads,
-                                      mlp_ratio, drop_rate)
-        self.norm = nn.LayerNorm(dim)
-        self.out = nn.Linear(dim, num_classes)
-        self.apply(self._init_weights)
-
-    def _init_weights(self, m):
-        if isinstance(m, nn.Linear):
-            nn.init.trunc_normal_(m.weight, std=.02)
-            if isinstance(m, nn.Linear) and m.bias is not None:
-                nn.init.constant_(m.bias, 0)
-        elif isinstance(m, nn.LayerNorm):
-            nn.init.constant_(m.bias, 0)
-            nn.init.constant_(m.weight, 1.0)
-
-    def forward(self, x):
-        b = x.shape[0]
-        # cls_token = self.class_embedding.expand(b, -1, -1)
-
-        x = self.patches(x)
-        # x = torch.cat((cls_token, x), dim=1)
-        x += self.positional_embedding1
-        x = self.droprate(x)
-        x = self.TransfomerEncoder1(x)
-        x = self.PatchMerging1(x)
-        x += self.positional_embedding2
-        x = self.droprate(x)
-        x = self.TransfomerEncoder2(x)
-        x = self.PatchMerging2(x)
-        x += self.positional_embedding_3
-        x = self.droprate(x)
-        x = self.TransfomerEncoder3(x)
-        x = self.PatchMerging3(x)
-        x = x.view(b, -1)
-        x = self.norm(x)
-        x = self.out(x.mean(dim=1))
-        return x
-=======
 # class Discriminator(nn.Module):
 #     def __init__(self, image_size=32, patch_size=4, input_channel=3, num_classes=1,
 #                  dim=24, depth=7, heads=4, mlp_ratio=4,
@@ -371,5 +307,4 @@
 #         x = x.view(b, -1)
 #         x = self.norm(x)
 #         x = self.out(x.mean(dim=-1))
-#         return x
->>>>>>> fa5b80f9
+#         return x